--- conflicted
+++ resolved
@@ -1,11 +1,11 @@
 #!/usr/bin/env node
 
 /**
- * MCP server for Documentation References
+ * MCP server for Filament component references
  * This server provides tools to:
- * - Browse local documentation files (Filament, Laravel, Livewire)
- * - Search through documentation content
- * - Get detailed information about components and features
+ * - Get detailed information about Filament form fields
+ * - Browse local Filament documentation files
+ * - Search through Filament documentation
  */
 
 import { Server } from "@modelcontextprotocol/sdk/server/index.js";
@@ -17,17 +17,11 @@
   McpError,
 } from "@modelcontextprotocol/sdk/types.js";
 import * as fs from "fs";
-
-<<<<<<< HEAD
-// Import handlers from modules
-import { DocToolRegistry } from "./tools/registry.ts";
-import { FilamentDocTools } from "./tools/filament-docs.ts";
-import { LaravelDocTools } from "./tools/laravel-docs.ts";
-import { LivewireDocTools } from "./tools/livewire-docs.ts";
-import { LogService } from "./services/log-service.ts";
-import { DocumentationService } from "./services/documentation-service.ts";
-import { BaseConfig } from "./config/base-config.ts";
-=======
+import * as path from "path";
+import * as os from "os";
+import { promisify } from "util";
+import { fileURLToPath } from "url";
+
 // Get the equivalent of __dirname in ES modules
 const __filename = fileURLToPath(import.meta.url);
 const __dirname = path.dirname(__filename);
@@ -76,14 +70,10 @@
   isDirectory: boolean;
   title?: string;
 }
->>>>>>> 2bc31ca2
 
 /**
- * Main server class that initializes and manages the Model Context Protocol server
+ * Interface for documentation package
  */
-<<<<<<< HEAD
-class DocumentationServer {
-=======
 interface DocPackage {
   name: string;
   path: string;
@@ -106,31 +96,16 @@
  * TallServer class that handles the component reference functionality
  */
 class TallServer {
->>>>>>> 2bc31ca2
   private server: Server;
-  private toolRegistry: DocToolRegistry;
-  private logService: LogService;
-  private docService: DocumentationService;
-
-  /**
-   * Initializes the Documentation Server with its services and tools
-   */
+
+  // Cache for local documentation
+  private docPackagesCache: DocPackage[] | null = null;
+  private docContentCache: Map<string, string> = new Map();
+
   constructor() {
-    // Initialize core services
-    this.logService = new LogService(
-      BaseConfig.LOG_ENABLED,
-      BaseConfig.LOG_FILE
-    );
-    this.docService = new DocumentationService();
-
-    // Initialize server
     this.server = new Server(
       {
-<<<<<<< HEAD
-        name: "documentation-server",
-=======
         name: "tall-server",
->>>>>>> 2bc31ca2
         version: "0.1.0",
       },
       {
@@ -140,13 +115,7 @@
       }
     );
 
-    // Setup tool registry and register tool handlers
-    this.toolRegistry = new DocToolRegistry(this.docService, this.logService);
-    this.registerTools();
-    this.setupEventHandlers();
     this.setupToolHandlers();
-<<<<<<< HEAD
-=======
 
     this.server.onerror = (error) => log("[MCP Error]", error);
 
@@ -482,25 +451,48 @@
     const suffix = endPos < content.length ? "..." : "";
 
     return prefix + content.substring(startPos, endPos) + suffix;
->>>>>>> 2bc31ca2
-  }
-
-  /**
-   * Register all tool providers in the registry
-   */
-  private registerTools(): void {
-    // Register different document tool providers
-    this.toolRegistry.registerProvider(
-      new FilamentDocTools(this.docService, this.logService)
+  }
+
+  /**
+   * Cleans file/folder name by removing numeric prefix (e.g., "01-installation" -> "installation")
+   */
+  private cleanItemName(name: string): string {
+    // Remove numeric prefixes like "01-", "02-" etc.
+    return name.replace(/^\d+-/, "").replace(".md", "");
+  }
+
+  /**
+   * Converts file path to readable title
+   */
+  private pathToTitle(filePath: string): string {
+    // Extract file name without extension
+    const fileName = path.basename(filePath, ".md");
+
+    // Clean numeric prefix
+    const cleanName = this.cleanItemName(fileName);
+
+    // Convert to title with first letter uppercase and dashes to spaces
+    return cleanName
+      .split("-")
+      .map((word) => word.charAt(0).toUpperCase() + word.slice(1))
+      .join(" ");
+  }
+
+  /**
+   * Calculates the relevance of a search result
+   */
+  private calculateRelevance(content: string, query: string): number {
+    const lowerContent = content.toLowerCase();
+    const lowerQuery = query.toLowerCase();
+
+    // Number of occurrences
+    const occurrences = (lowerContent.match(new RegExp(lowerQuery, "g")) || [])
+      .length;
+
+    // Check if it's in a title
+    const titleMatch = lowerContent.match(
+      new RegExp(`^#+\\s+.*${lowerQuery}.*$`, "m")
     );
-    this.toolRegistry.registerProvider(
-      new LaravelDocTools(this.docService, this.logService)
-    );
-    this.toolRegistry.registerProvider(
-      new LivewireDocTools(this.docService, this.logService)
-    );
-<<<<<<< HEAD
-=======
     const titleBonus = titleMatch ? 10 : 0;
 
     // Position of the first occurrence (more relevant if it appears early)
@@ -941,24 +933,11 @@
    */
   private async handleListFilamentDocs(args: any) {
     return this.handleListDocsFilament(args); // Chama o método legado para manter compatibilidade
->>>>>>> 2bc31ca2
-  }
-
-  /**
-   * Set up event handlers for the server
-   */
-<<<<<<< HEAD
-  private setupEventHandlers(): void {
-    // Log errors
-    this.server.onerror = (error) =>
-      this.logService.error("[MCP Error]", error);
-
-    // Handle shutdown gracefully
-    process.on("SIGINT", async () => {
-      await this.server.close();
-      process.exit(0);
-    });
-=======
+  }
+
+  /**
+   * Handle the get_filament_doc tool request
+   */
   private async handleGetFilamentDoc(args: any) {
     return this.handleListFilamentDocs(args); // Chama o método legado para manter compatibilidade
   }
@@ -968,80 +947,196 @@
    */
   private async handleSearchFilamentDocs(args: any) {
     return this.handleSearchInFilamentDocs(args); // Chama o método legado para manter compatibilidade
->>>>>>> 2bc31ca2
-  }
-
-  /**
-   * Set up the tool request handlers for the server
-   */
-  private setupToolHandlers(): void {
-    // Handle tool listing requests
-    this.server.setRequestHandler(ListToolsRequestSchema, async () => ({
-      tools: this.toolRegistry.getAllToolDefinitions(),
-    }));
-
-    // Handle tool execution requests
-    this.server.setRequestHandler(CallToolRequestSchema, async (request) => {
+  }
+
+  /**
+   * Handle the list_laravel_docs tool request
+   */
+  private async handleListLaravelDocs(args: any) {
+    try {
+      const subPath = args && args.path ? args.path.trim() : "";
+
+      // Build the full path to the directory
+      let dirPath = LARAVEL_DOCS_PATH;
+
+      if (subPath) {
+        dirPath = path.join(dirPath, subPath);
+      }
+
+      // Check if the directory exists
       try {
-        return await this.toolRegistry.executeToolRequest(
-          request.params.name,
-          request.params.arguments
-        );
-      } catch (error) {
-        this.logService.error(
-          `Error executing tool ${request.params.name}:`,
-          error
-        );
-
-        if (error instanceof McpError) {
-          throw error;
+        const stats = await statAsync(dirPath);
+        if (!stats.isDirectory()) {
+          throw new McpError(
+            ErrorCode.InvalidParams,
+            `O caminho '${subPath || "/"}' não é um diretório válido`
+          );
         }
-
-        throw new McpError(
-<<<<<<< HEAD
-          ErrorCode.InternalError,
-          `Error executing tool: ${
-            error instanceof Error ? error.message : String(error)
-          }`
-        );
-      }
-    });
-  }
-
-  /**
-   * Run the server with the specified transport
-   */
-  async run(): Promise<void> {
+      } catch (e) {
+        throw new McpError(
+          ErrorCode.InvalidParams,
+          `O caminho especificado não existe: ${subPath || "/"}`
+        );
+      }
+
+      // Read files and directories
+      const entries = await readdirAsync(dirPath);
+      const files: DocFile[] = [];
+
+      for (const entry of entries) {
+        const entryPath = path.join(dirPath, entry);
+        const stats = await statAsync(entryPath);
+        const isDir = stats.isDirectory();
+
+        // Ignore hidden files
+        if (entry.startsWith(".")) {
+          continue;
+        }
+
+        // Build file object
+        const docFile: DocFile = {
+          name: this.cleanItemName(entry),
+          path: subPath ? `${subPath}/${entry}` : entry,
+          isDirectory: isDir,
+        };
+
+        // For .md files, try to extract title
+        if (!isDir && entry.endsWith(".md")) {
+          try {
+            const content = await readFileAsync(entryPath, "utf-8");
+            docFile.title = this.extractTitleFromMarkdown(content);
+          } catch (e) {
+            // If unable to read, use file name as title
+            docFile.title = this.pathToTitle(entry);
+          }
+        } else if (isDir) {
+          // For directories, use clean name as title
+          docFile.title = this.pathToTitle(entry);
+        }
+
+        files.push(docFile);
+      }
+
+      // Sort: directories first, then files
+      files.sort((a, b) => {
+        if (a.isDirectory && !b.isDirectory) return -1;
+        if (!a.isDirectory && b.isDirectory) return 1;
+        return a.path.localeCompare(b.path);
+      });
+
+      return this.createSuccessResponse({
+        path: subPath,
+        files: files,
+      });
+    } catch (error) {
+      log("Erro ao listar arquivos do Laravel:", error);
+      if (error instanceof McpError) {
+        throw error;
+      }
+      throw new McpError(
+        ErrorCode.InternalError,
+        `Erro ao listar arquivos de documentação do Laravel: ${
+          error instanceof Error ? error.message : String(error)
+        }`
+      );
+    }
+  }
+
+  /**
+   * Handle the get_laravel_doc tool request
+   */
+  private async handleGetLaravelDoc(args: any) {
     try {
-      this.logService.info("Starting Documentation MCP server...");
-
-      // Clean log file if needed
-      this.cleanLogFileIfNeeded();
-
-      // Connect with StdioServerTransport
-      const transport = new StdioServerTransport();
-      await this.server.connect(transport);
-
-      this.logService.info("Documentation MCP server is running");
+      if (!args.path || typeof args.path !== "string") {
+        throw new McpError(
+          ErrorCode.InvalidParams,
+          "O parâmetro 'path' é obrigatório e deve ser uma string"
+        );
+      }
+
+      let docPath = args.path.trim();
+
+      // Build the full path to the file
+      let filePath = path.join(LARAVEL_DOCS_PATH, docPath);
+
+      // Check for .md extension
+      if (!filePath.endsWith(".md")) {
+        filePath += ".md";
+      }
+
+      // Check if the file exists
+      try {
+        const stats = await statAsync(filePath);
+        if (!stats.isFile()) {
+          throw new McpError(
+            ErrorCode.InvalidParams,
+            `O caminho '${docPath}' não é um arquivo válido`
+          );
+        }
+      } catch (e) {
+        throw new McpError(
+          ErrorCode.InvalidParams,
+          `O arquivo solicitado não existe: ${docPath}`
+        );
+      }
+
+      // Check cache
+      const cacheKey = `laravel/${docPath}`;
+      if (this.docContentCache.has(cacheKey)) {
+        const cachedContent = this.docContentCache.get(cacheKey)!;
+        const title = this.extractTitleFromMarkdown(cachedContent);
+
+        return this.createSuccessResponse({
+          title,
+          content: cachedContent,
+          path: docPath,
+        });
+      }
+
+      // Read file content
+      const content = await readFileAsync(filePath, "utf-8");
+
+      // Extract title
+      const title = this.extractTitleFromMarkdown(content);
+
+      // Save to cache
+      this.docContentCache.set(cacheKey, content);
+
+      return this.createSuccessResponse({
+        title,
+        content,
+        path: docPath,
+      });
     } catch (error) {
-      this.logService.error("Error setting up server:", error);
-      throw error;
+      log("Erro ao obter conteúdo do arquivo Laravel:", error);
+      if (error instanceof McpError) {
+        throw error;
+      }
+      throw new McpError(
+        ErrorCode.InternalError,
+        `Erro ao obter conteúdo da documentação do Laravel: ${
+          error instanceof Error ? error.message : String(error)
+        }`
+      );
     }
   }
 
   /**
-   * Clean the log file if it gets too large
-   */
-  private cleanLogFileIfNeeded(): void {
+   * Handle the search_laravel_docs tool request
+   */
+  private async handleSearchLaravelDocs(args: any) {
     try {
-      const stats = fs.statSync(BaseConfig.LOG_FILE);
-      if (stats.size > BaseConfig.MAX_LOG_FILE_SIZE) {
-        fs.writeFileSync(BaseConfig.LOG_FILE, ""); // Clear the file
-        this.logService.info("Log file was cleared due to size limit");
-      }
-    } catch (e) {
-      // File may not exist yet, ignore
-=======
+      if (!args.query || typeof args.query !== "string") {
+        throw new McpError(
+          ErrorCode.InvalidParams,
+          "O parâmetro 'query' é obrigatório e deve ser uma string"
+        );
+      }
+
+      const query = args.query.trim().toLowerCase();
+
+      if (query.length < 3) {
+        throw new McpError(
           ErrorCode.InvalidParams,
           "O termo de busca deve ter pelo menos 3 caracteres"
         );
@@ -1376,18 +1471,24 @@
     } catch (error) {
       log("Error setting up server:", error);
       throw error;
->>>>>>> 2bc31ca2
     }
   }
 }
 
+// Clear the log file if it gets too large
+try {
+  const stats = fs.statSync(LOG_FILE);
+  if (stats.size > 5 * 1024 * 1024) {
+    // 5MB
+    fs.writeFileSync(LOG_FILE, ""); // Clear the file
+  }
+} catch (e) {
+  // File may not exist yet, ignore
+}
+
 // Create and run the server
-<<<<<<< HEAD
-const server = new DocumentationServer();
-=======
 const server = new TallServer();
->>>>>>> 2bc31ca2
 server.run().catch((error) => {
-  console.error("Server failed to run:", error);
+  log("Server failed to run:", error);
   process.exit(1);
 });